--- conflicted
+++ resolved
@@ -27,28 +27,11 @@
         return v
 
     # Supabase settings
-<<<<<<< HEAD
-    supabase_url: str = os.getenv("SUPABASE_URL", "")
-    supabase_anon_key: str = os.getenv("SUPABASE_ANON_KEY", "")
-    supabase_service_key: str = os.getenv("SUPABASE_SERVICE_KEY", "")
-
-    # CORS settings
-    cors_origins: list[str] = ["http://localhost:3000", "http://localhost:3001"]
-
-    # OAuth settings
-    google_client_id: str = os.getenv("GOOGLE_CLIENT_ID", "")
-    google_client_secret: str = os.getenv("GOOGLE_CLIENT_SECRET", "")
-    oauth_redirect_uri: str = os.getenv(
-        "OAUTH_REDIRECT_URI", "http://localhost:8000/auth/oauth/google/callback"
-    )
-
-    model_config = {"env_file": ".env"}
-=======
     supabase_url: str = ""
     supabase_anon_key: str = ""
     supabase_service_key: str = ""
 
-    # JWT settings
+    # JWT settings (for wallet authentication)
     jwt_secret_key: str = "your-secret-key-change-in-production"
     jwt_algorithm: str = "HS256"
     jwt_expire_minutes: int = 10080  # 7 days
@@ -71,7 +54,6 @@
         # Check if CORS_ORIGINS env var exists, otherwise use default
         cors_str = os.getenv("CORS_ORIGINS", self.cors_origins_str)
         return [origin.strip() for origin in cors_str.split(",") if origin.strip()]
->>>>>>> 3fcbded8
 
 
 @lru_cache()
